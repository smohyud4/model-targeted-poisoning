from __future__ import division
from __future__ import print_function
from __future__ import absolute_import
from __future__ import unicode_literals

import numpy as np

from sklearn import linear_model, svm
# from utils import *
from utils import svm_model, logistic_model, calculate_loss, dist_to_boundary
import pickle
import argparse
from datasets import load_dataset
import os
import scipy

parser = argparse.ArgumentParser()
parser.add_argument('--model_type',default='lr',help='victim model type: SVM or rlogistic regression')
parser.add_argument('--dataset', default='adult',help="three datasets: mnist_17, adult, 2d_toy, dogfish")
parser.add_argument('--weight_decay',default=0.09, type=float, help='weight decay for regularizers')
parser.add_argument('--improved',action="store_true",help='if true, target classifier is obtained through improved process')
parser.add_argument('--subpop',action="store_true",help='if true, subpopulation attack will be performed')

args = parser.parse_args()

# if true, only select the best target classifier for each subpop
# for subpop attack: it is the one with 0% acc on subpop (train) and minimal damage on rest of pop (train)
# for indiscriminative attack, it is the one with highest train error
select_best = True

# whether poisoning attack is targeted or indiscriminative
if args.dataset == "adult":
    subpop = True
elif args.dataset == "mnist_17":
    subpop = True
elif args.dataset == "2d_toy":
    # this is only to help test the optimzation framework
    # for generating the target classifier
    subpop = True
elif args.dataset == "dogfish":
    subpop = args.subpop
    args.weight_decay = 1.1

if args.model_type == 'svm':
    print("chosen model: svm")
    ScikitModel = svm_model
else:
    print("chosen model: lr")
    ScikitModel = logistic_model

# reduce number of searches on target classifier
prune_theta = True

dataset_name = args.dataset
assert dataset_name in ['adult','mnist_17','2d_toy','dogfish']

# load data
X_train, Y_train, X_test, Y_test = load_dataset(dataset_name)

if min(Y_test)>-1:
    Y_test = 2*Y_test-1
if min(Y_train) > -1:
    Y_train = 2*Y_train - 1

print(np.amax(Y_train),np.amin(Y_train))

max_iter = -1

# quantile_tape = [0.05, 0.07, 0.10, 0.12, 0.15, 0.18, 0.20, 0.22, 0.25]
# rep_tape = [1, 2, 3, 5, 8, 12, 18, 25]

fit_intercept = True
# def svm_model(**kwargs):
#     return svm.LinearSVC(loss='hinge', **kwargs)

# # hinge loss and error computation
# def calculate_loss(margins):
#     losses = np.amax(1-margins, 0)
#     errs = (margins < 0) + 0.5 * (margins == 0)
#     return np.sum(losses)/len(margins), np.sum(errs)/len(errs)

# # computer distance to decison boundary, used for subpop target generation
# def dist_to_boundary(theta,bias,data):
#     abs_vals = np.abs(np.dot(data,theta) + bias)
#     return abs_vals/(np.linalg.norm(theta,ord = 2))

C = 1.0 / (X_train.shape[0] * args.weight_decay)
model = ScikitModel(
    C=C,
    tol=1e-10,
    fit_intercept=fit_intercept,
    random_state=24,
    verbose=False,
    max_iter = 1000)
model.fit(X_train, Y_train)
orig_theta = model.coef_.reshape(-1)
orig_bias = model.intercept_
# calculate the clean model acc
train_acc = model.score(X_train,Y_train)
test_acc = model.score(X_test,Y_test)

print(orig_theta.shape,X_train.shape,orig_bias.shape,Y_train.shape)
margins = Y_train*(X_train.dot(orig_theta) + orig_bias)
train_loss, train_err = calculate_loss(margins)
clean_total_train_loss = train_loss*X_train.shape[0]
print("train_acc:{}, train loss:{}, train error:{}".format(train_acc,clean_total_train_loss,train_err))
# test margins and loss
margins = Y_test*(X_test.dot(orig_theta) + orig_bias)
test_loss, test_err = calculate_loss(margins)
clean_total_test_loss = test_loss*X_test.shape[0]
print("test_acc:{}, test loss:{}, test error:{}".format(test_acc,clean_total_test_loss,test_err))

if not subpop:
    ym = (-1)*Y_test
    if args.dataset in ['mnist_17','dogfish']:
        # loss percentile and repeated points, used for indiscriminative attack
        if args.dataset == 'mnist_17':
            valid_theta_errs = [0.05,0.1,0.15]
        else:
            valid_theta_errs = [0.1,0.2,0.3,0.4]
        quantile_tape = [0.05, 0.10, 0.15, 0.20, 0.25, 0.30, 0.35, 0.40, 0.45, 0.50, 0.55,0.6]
        rep_tape = [1, 2, 3, 5, 8, 10, 12, 15, 20, 25, 30,50,60]
        # valid_theta_errs = [0.5,0.6,0.7,0.8]
        # quantile_tape = [0.05, 0.10, 0.15, 0.20, 0.25, 0.30, 0.35, 0.40, 0.45, 0.50, 0.55,0.6,0.7,0.8,0.9]
        # rep_tape = [1, 2, 3, 5, 8, 10, 12, 15, 20, 25, 30,40,60,70,80,90,100]

    elif args.dataset == '2d_toy':
        valid_theta_errs = [0.1,0.15]
        # loss percentile and repeated points, used for indiscriminative attack
        quantile_tape = [0.05, 0.10, 0.15, 0.20, 0.25, 0.30, 0.35, 0.40, 0.45, 0.50, 0.55,0.6,0.65,0.75,0.8,0.85,0.9]
        rep_tape = [1, 2, 3, 5, 8, 10, 12, 15, 20, 25, 30,35,40]
    # valid_theta_errs = [0.2]
# we prefer points with lower loss (higher loss in correct labels)
clean_margins = Y_test*(X_test.dot(orig_theta) + orig_bias)

y_list = [1,-1]
if not subpop:
    # procedure of generating target classifier, refer to strong poisoning attack paper
    # however, we assume adversaries do not have access to test data
    thetas = []
    biases = []
    train_losses = []
    test_errs = []
    collat_errs = []
    num_poisons = []
    for loss_quantile in quantile_tape:
        for tar_rep in rep_tape:
            print(" ----- Loss Quantile {} and Repetition Number {} ------".format(loss_quantile, tar_rep))
            X_tar = []
            Y_tar = []
            margin_thresh = np.quantile(clean_margins, loss_quantile)
            for i in range(len(y_list)):
                active_cur = np.logical_and(Y_test == y_list[i],clean_margins < margin_thresh)
                X_tar_cur = X_test[active_cur,:]
                y_tar_cur = ym[active_cur]
                # y_orig_cur = Y_test[active_cur]
                X_tar.append(X_tar_cur)
                Y_tar.append(y_tar_cur)
                # Y_orig = Y_orig.append(y_orig_cur)
            X_tar = np.concatenate(X_tar, axis=0)
            Y_tar = np.concatenate(Y_tar, axis=0)
            # repeat points
            X_tar = np.repeat(X_tar, tar_rep, axis=0)
            Y_tar = np.repeat(Y_tar, tar_rep, axis=0) 
            X_train_p = np.concatenate((X_train,X_tar),axis = 0)
            Y_train_p = np.concatenate((Y_train,Y_tar),axis = 0)
            # build another model for poisoned points
            C = 1.0 / (X_train_p.shape[0] * args.weight_decay)
            model_p = ScikitModel(
                    C=C,
                    tol=1e-10,
                    fit_intercept=fit_intercept,
                    random_state=24,
                    verbose=False,
                    max_iter = 1000)
            model_p.fit(X_train_p,Y_train_p)
            target_theta, target_bias = model_p.coef_.reshape(-1), model_p.intercept_
            # train margin and loss
            margins = Y_train_p*(X_train_p.dot(target_theta) + target_bias)
            train_loss, train_err = calculate_loss(margins)
            train_acc = model_p.score(X_train_p,Y_train_p)
            print("poisoned train acc:{}, train loss:{}, train error:{}".format(train_acc,
            train_loss,train_err))
            margins = Y_train*(X_train.dot(target_theta) + target_bias)
            train_loss, train_err = calculate_loss(margins)
            # use the regularized loss function
            train_loss = train_loss + (args.weight_decay/2) * np.linalg.norm(target_theta)**2

            train_acc = model_p.score(X_train,Y_train)
            print("train acc:{}, train loss:{}, train error:{}".format(train_acc,train_loss,train_err))
            # test margins and loss 
            # # here, we replace test loss with train loss because we cannot use test loss 
            # # to prune the theta, see below
            margins = Y_test*(X_test.dot(target_theta) + target_bias)
            test_loss, test_err = calculate_loss(margins)
            test_acc = model_p.score(X_test,Y_test)
            print("test acc:{}, test loss:{}, test error:{}".format(test_acc,test_loss,test_err))
            # improved attack actually generates the poisoned points based current model
            if args.improved:
                clean_margins = Y_test*(X_test.dot(target_theta) + target_bias)
            # collect the info
            thetas.append(target_theta)
            biases.append(target_bias[0])
            train_losses.append(train_loss)
            test_errs.append(test_err)
            collat_errs.append(test_err)
            num_poisons.append(len(Y_tar))
    thetas = np.array(thetas)
    biases = np.array(biases)
    train_losses = np.array(train_losses)
    test_errs = np.array(test_errs)
    collat_errs = np.array(collat_errs)
    num_poisons = np.array(num_poisons)

    # Prune away target parameters that are not on the Pareto boundary of (train_loss, test_error)
    if prune_theta:
        # use the one with lowest acc and lowest loss on train data
        # best theta is selected as one satisfy the attack goal and lowest loss on clean train data
        negtest_errs = [-x for x in test_errs]
        iisort = np.argsort(np.array(negtest_errs))
        best_theta_ids = []
        # select the best target classifier
        for valid_theta_err in valid_theta_errs:
            min_train_loss = 1e9
            for ii in iisort:
                if test_errs[ii] > valid_theta_err:
                    if train_losses[ii] < min_train_loss:
                        best_theta_idx = ii
                        min_train_loss = train_losses[ii]
            best_theta_ids.append(best_theta_idx)
            
        # pruned all the thetas
        iisort_pruned = []
        ids_remain = []
        min_train_loss = 1e9
        for ii in iisort:
            if train_losses[ii] < min_train_loss:
                iisort_pruned.append(ii)
                min_train_loss = train_losses[ii]
        pruned_thetas = thetas[iisort_pruned]
        pruned_biases = biases[iisort_pruned]
        pruned_train_losses = train_losses[iisort_pruned]
        pruned_test_errs = test_errs[iisort_pruned]
        prunned_collat_errs = collat_errs[iisort_pruned]

    # save all params together
    data_all = {}
    data_all['thetas'] = thetas
    data_all['biases'] = biases
    data_all['train_losses'] = train_losses
    data_all['test_errs'] = test_errs
    data_all['collat_errs'] = collat_errs
    # check their shape
    print(test_errs.shape)
    print(collat_errs.shape)
    print(train_losses.shape)
    print(thetas.shape)
    print(biases.shape)
    print(pruned_test_errs.shape)
    print(pruned_train_losses.shape)
    print(pruned_thetas.shape)
    print(pruned_biases.shape)

    data_pruned = {}
    data_pruned['thetas'] = pruned_thetas
    data_pruned['biases'] = pruned_biases
    data_pruned['train_losses'] = pruned_train_losses
    data_pruned['test_errs'] = pruned_test_errs
    data_pruned['collat_errs'] = prunned_collat_errs

    # best_theta = thetas[iisort_pruned[0]]
    # best_bias = biases[iisort_pruned[0]]
    # best_train_loss = train_losses[iisort_pruned[0]]
    # best_test_err = test_errs[iisort_pruned[0]]
    # best_collat_err = collat_errs[iisort_pruned[0]]

    if select_best:
        for kkk in range(len(valid_theta_errs)):
            valid_theta_err = valid_theta_errs[kkk]
            best_theta_idx = best_theta_ids[kkk]

            best_theta = thetas[best_theta_idx]
            best_bias = biases[best_theta_idx]
            best_train_loss = train_losses[best_theta_idx]
            best_test_err = test_errs[best_theta_idx]
            best_collat_err = collat_errs[best_theta_idx]
            best_num_poison = num_poisons[best_theta_idx]

            data_best = {}
            data_best['thetas'] = best_theta
            data_best['biases'] = best_bias
            data_best['train_losses'] = best_train_loss
            data_best['test_errs'] = best_test_err
            data_best['collat_errs'] = best_collat_err
            print("best target classifier with target error rate {}".format(valid_theta_err))
            print("Test Acc of best theta:",1-best_test_err)
            print("Train Loss of best theta",(best_train_loss)*X_train.shape[0])
            print("Total Train Loss of Clean Model",clean_total_train_loss)
            print("Num of Poisoned Points used",best_num_poison)

            # choose the one with least train error
            if not os.path.isdir('files/target_classifiers/{}/{}'.format(dataset_name,args.model_type)):
                os.makedirs('files/target_classifiers/{}/{}'.format(dataset_name,args.model_type))
            if args.improved:
                file_all = open('files/target_classifiers/{}/{}/improved_best_theta_whole_err-{}'.format(dataset_name,args.model_type,valid_theta_err), 'wb')
            else:
                file_all = open('files/target_classifiers/{}/{}/orig_best_theta_whole_err-{}'.format(dataset_name,args.model_type,valid_theta_err), 'wb')
            # dump information to that file
            pickle.dump(data_best, file_all,protocol=2)
            file_all.close()
    else:
        if not os.path.isdir('files/target_classifiers/{}/{}'.format(dataset_name,args.model_type)):
            os.makedirs('files/target_classifiers/{}/{}'.format(dataset_name,args.model_type))
        if args.improved:
            file_all = open('files/target_classifiers/{}/{}/improved_thetas_whole'.format(dataset_name,args.model_type), 'wb')
            file_pruned = open('files/target_classifiers/{}/{}/improved_thetas_whole_pruned'.format(dataset_name,args.model_type), 'wb')
        else:    
            file_all = open('files/target_classifiers/{}/{}/orig_thetas_whole'.format(dataset_name,args.model_type), 'wb')
            file_pruned = open('files/target_classifiers/{}/{}/orig_thetas_whole_pruned'.format(dataset_name,args.model_type), 'wb')

        # dump information to that file
        pickle.dump(data_all, file_all,protocol=2)
        file_all.close()
        # save pruned thetas
        # dump information to that file
        pickle.dump(data_pruned, file_pruned,protocol=2)
        file_pruned.close()
elif args.improved:
    # do the clustering and attack each subpopulation
    # generation process for subpop: directly flip the labels of subpop
    # choose 5 with highest original acc
    from sklearn import cluster
    if dataset_name == "dogfish":
        num_clusters = 3
    elif dataset_name == "mnist_17":
        num_clusters = 20
    elif args.dataset == '2d_toy':
        num_clusters = 4
    else:
        print("please specify the num of clusters for remaining datasets!")
        sys.exit(0)

    pois_rates = [0.03,0.05,0.1,0.15,0.2,0.3,0.4,0.5,0.7,0.9,1.0,1.1,1.2,1.3,1.4,1.5]

    cls_fname = 'files/data/{}_trn_cluster_labels.txt'.format(dataset_name)
    if os.path.isfile(cls_fname):
        trn_km = np.loadtxt(cls_fname)
        cls_fname = 'files/data/{}_tst_cluster_labels.txt'.format(dataset_name)
        tst_km = np.loadtxt(cls_fname)
    else:
        km = cluster.KMeans(n_clusters=num_clusters,random_state = 0)
        km.fit(X_train)
        trn_km = km.labels_
        tst_km = km.predict(X_test)
        # save the clustering info to ensure everything is reproducible
        cls_fname = 'files/data/{}_trn_cluster_labels.txt'.format(dataset_name)
        np.savetxt(cls_fname,trn_km)
        cls_fname = 'files/data/{}_tst_cluster_labels.txt'.format(dataset_name)
        np.savetxt(cls_fname,tst_km)
    # find the clusters and corresponding subpop size
    cl_inds, cl_cts = np.unique(trn_km, return_counts=True)
    trn_sub_accs = []
    for i in range(len(cl_cts)):
        cl_ind, cl_ct = cl_inds[i], cl_cts[i]
        print("cluster ID and Size:",cl_ind,cl_ct)         
        # indices of points belong to cluster
        if dataset_name == "adult":
            tst_sbcl = np.where(np.logical_and(tst_km==cl_ind,Y_test == -1))
            trn_sbcl = np.where(np.logical_and(trn_km==cl_ind,Y_train == -1))
            tst_non_sbcl = np.where(np.logical_or(tst_km!=cl_ind,Y_test != -1))
            trn_non_sbcl = np.where(np.logical_or(trn_km!=cl_ind,Y_train != -1))
        else:
            # need to first figure out the majority class and then only consider subpopulation with 
            # consistent major label on train and test data 
            tst_sbcl = np.where(tst_km==cl_ind)
            trn_sbcl = np.where(trn_km==cl_ind)
            Y_train_sel, Y_test_sel =  Y_train[trn_sbcl], Y_test[tst_sbcl]
            
            mode_tst = scipy.stats.mode(Y_test_sel)
            mode_trn = scipy.stats.mode(Y_train_sel) 
            print("selected major labels in test and train data:",mode_trn,mode_tst,len(Y_train_sel),len(Y_test_sel))
            print(type(mode_trn))
            major_lab_trn = mode_trn.mode[0]
            major_lab_tst = mode_tst.mode[0]
            # print(major_lab_trn,major_lab_tst)

            assert major_lab_trn ==  major_lab_tst, "inconsistent in labels between test and train subpop"
            print("selected major label is:",major_lab_trn)
            tst_sbcl = np.where(np.logical_and(tst_km==cl_ind,Y_test == major_lab_tst))
            trn_sbcl = np.where(np.logical_and(trn_km==cl_ind,Y_train == major_lab_trn))
            tst_non_sbcl = np.where(np.logical_or(tst_km!=cl_ind,Y_test != major_lab_tst))
            trn_non_sbcl = np.where(np.logical_or(trn_km!=cl_ind,Y_train != major_lab_trn))   
        
        # get the corresponding points in the dataset
        tst_sub_x, tst_sub_y = X_test[tst_sbcl], Y_test[tst_sbcl]
        tst_nsub_x, tst_nsub_y = X_test[tst_non_sbcl], Y_test[tst_non_sbcl]
        trn_sub_x, trn_sub_y  = X_train[trn_sbcl], Y_train[trn_sbcl]
        trn_nsub_x, trn_nsub_y = X_train[trn_non_sbcl], Y_train[trn_non_sbcl]  
        tst_sub_acc = model.score(tst_sub_x, tst_sub_y)
        trn_sub_acc = model.score(trn_sub_x, trn_sub_y)
        # check the target and collateral damage info
        print("----------Subpop Indx: {} ------".format(cl_ind))
        print('Clean Train Target Acc : %.3f' % trn_sub_acc)
        print('Clean Train Collat Acc : %.3f' % model.score(trn_nsub_x,trn_nsub_y))
        print('Clean Test Target Acc : %.3f' % tst_sub_acc)
        print('Clean Test Collat Acc : %.3f' % model.score(tst_nsub_x, tst_nsub_y))
        print("shape of subpopulations",trn_sub_x.shape,trn_nsub_x.shape,tst_sub_x.shape,tst_nsub_x.shape)
        trn_sub_accs.append(trn_sub_acc)

    print(cl_inds, cl_cts)
    # print(tst_sub_accs)
    # sort the subpop based on tst acc and choose 5 highest ones
    if args.dataset in ['adult','dogfish']:
        highest_5_inds = np.argsort(trn_sub_accs)[-3:]
    elif args.dataset == '2d_toy':
        highest_5_inds = np.argsort(trn_sub_accs)[-4:]
    cl_inds = cl_inds[highest_5_inds]
    cl_cts = cl_cts[highest_5_inds]
    print(cl_inds, cl_cts)

    # save the selected subpop info
<<<<<<< HEAD
    cls_fname = 'files/data/{}_{}_selected_subpops.txt'.format(dataset_name, args.model_type)
=======
    cls_fname = 'files/data/{}_{}_selected_subpops.txt'.format(dataset_name,args.model_type)
>>>>>>> ef5267d5
    np.savetxt(cls_fname,np.array([cl_inds,cl_cts]))

    if dataset_name == 'dogfish':
        valid_theta_errs = [0.9]
    else:
        valid_theta_errs = [1.0]

    choose_best = True

    for valid_theta_err in valid_theta_errs:
        print("#---------Selected Subpops------#")
        for i in range(len(cl_cts)):
            cl_ind, cl_ct = cl_inds[i], cl_cts[i]
            print("cluster ID and Size:",cl_ind,cl_ct)
            thetas = []
            biases = []
            train_losses = []
            test_errs = []
            collat_errs = []         
            # best_collat_acc = 0
            if choose_best:
                min_train_loss = 1e10
            else:
                min_train_loss = 0
            # indices of points belong to cluster
            if dataset_name == "adult":
                tst_sbcl = np.where(np.logical_and(tst_km==cl_ind,Y_test == -1))
                trn_sbcl = np.where(np.logical_and(trn_km==cl_ind,Y_train == -1))
                tst_non_sbcl = np.where(np.logical_or(tst_km!=cl_ind,Y_test != -1))
                trn_non_sbcl = np.where(np.logical_or(trn_km!=cl_ind,Y_train != -1))
            else:
                # need to first figure out the majority class and then only consider subpopulation with 
                # consistent major label on train and test data 
                tst_sbcl = np.where(tst_km==cl_ind)
                trn_sbcl = np.where(trn_km==cl_ind)
                Y_train_sel, Y_test_sel =  Y_train[trn_sbcl], Y_test[tst_sbcl]
                
                mode_tst = scipy.stats.mode(Y_test_sel)
                mode_trn = scipy.stats.mode(Y_train_sel) 
                print("selected major labels in test and train data:",mode_trn,mode_tst,len(Y_train_sel),len(Y_test_sel))
                major_lab_trn = mode_trn.mode[0]
                major_lab_tst = mode_tst.mode[0]
                # print(major_lab_trn,major_lab_tst)

                assert major_lab_trn ==  major_lab_tst, "inconsistent in labels between test and train subpop"
                print("selected major label is:",major_lab_trn)
                tst_sbcl = np.where(np.logical_and(tst_km==cl_ind,Y_test == major_lab_tst))[0]
                trn_sbcl = np.where(np.logical_and(trn_km==cl_ind,Y_train == major_lab_trn))[0]
                tst_non_sbcl = np.where(np.logical_or(tst_km!=cl_ind,Y_test != major_lab_tst))[0]
                trn_non_sbcl = np.where(np.logical_or(trn_km!=cl_ind,Y_train != major_lab_trn))[0]     
            
            # get the corresponding points in the dataset
            tst_sub_x, tst_sub_y = X_test[tst_sbcl], Y_test[tst_sbcl]
            tst_nsub_x, tst_nsub_y = X_test[tst_non_sbcl], Y_test[tst_non_sbcl]
            trn_sub_x, trn_sub_y  = X_train[trn_sbcl], Y_train[trn_sbcl]
            trn_nsub_x, trn_nsub_y = X_train[trn_non_sbcl], Y_train[trn_non_sbcl]  
            tst_sub_acc = model.score(tst_sub_x, tst_sub_y)
            # make sure subpop is from class -1
            if dataset_name == 'adult':
                assert (tst_sub_y == -1).all()
                assert (trn_sub_y == -1).all()
            else:
                assert (tst_sub_y == major_lab_tst).all()
                assert (trn_sub_y == major_lab_tst).all()
            # check the target and collateral damage info
            print("----------Subpop Indx: {}------".format(cl_ind))
            print('Clean Train Target Acc : %.3f' % model.score(trn_sub_x, trn_sub_y))
            print('Clean Train Collat Acc : %.3f' % model.score(trn_nsub_x,trn_nsub_y))
            print('Clean Test Target Acc : %.3f' % tst_sub_acc)
            print('Clean Test Collat Acc : %.3f' % model.score(tst_nsub_x, tst_nsub_y))
            print("shape of subpopulations",trn_sub_x.shape,trn_nsub_x.shape,tst_sub_x.shape,tst_nsub_x.shape)
            # dist to decision boundary
            trn_sub_dist = dist_to_boundary(model.coef_.reshape(-1),model.intercept_,trn_sub_x)

            
            # try target generated with different ratios
            for kk in range(len(pois_rates)):
                pois_rate = pois_rates[kk]
                x_train_copy, y_train_copy = np.copy(X_train), np.copy(Y_train)
                pois_ct = int(pois_rate * X_train.shape[0])
                print("Poisoned Point:{}, Poisoned Ratio:{},Total Size:{}".format(pois_ct,pois_rate,X_train.shape[0]))
                if pois_ct <= trn_sub_x.shape[0]:
                    pois_inds = np.argsort(trn_sub_dist)[:pois_ct]
                else:
                    pois_inds = np.random.choice(trn_sub_x.shape[0], pois_ct, replace=True)	
                # generate the poisoning dataset by directly flipping labels
                pois_x, pois_y = trn_sub_x[pois_inds], -trn_sub_y[pois_inds]
                if pois_ct > trn_sub_x.shape[0]:
                    y_train_copy = np.delete(y_train_copy,trn_sbcl,axis=0)
                    x_train_copy = np.delete(x_train_copy,trn_sbcl,axis=0)
                    whole_y = np.concatenate((y_train_copy,pois_y),axis=0)
                    whole_x = np.concatenate((x_train_copy,pois_x),axis=0)
                else:
                    print(trn_sbcl.shape)
                    replace_idx = trn_sbcl[pois_inds]
                    y_train_copy[replace_idx] = -y_train_copy[replace_idx]
                    whole_x, whole_y = x_train_copy, y_train_copy

                # build another model for poisoned points
                C = 1.0 / (whole_x.shape[0]*args.weight_decay)
                model_p = ScikitModel(
                        C=C,
                        tol=1e-10,
                        fit_intercept=fit_intercept,
                        random_state=24,
                        verbose=False,
                        max_iter = 1000)
            
                model_p.fit(whole_x,whole_y)
                pois_acc = model_p.score(X_test,Y_test)
                trn_sub_acc = model_p.score(trn_sub_x, trn_sub_y)
                tst_sub_acc = model_p.score(tst_sub_x, tst_sub_y)
                trn_nsub_acc = model_p.score(trn_nsub_x,trn_nsub_y)
                print("Total Acc:",pois_acc)
                print()
                print('Train Target Acc : %.3f' % trn_sub_acc)
                print('Train Collat Acc : %.3f' % trn_nsub_acc)
                print('Test Target Acc : %.3f' % tst_sub_acc)
                print('Test Collat Acc : %.3f' % model_p.score(tst_nsub_x, tst_nsub_y))

                # theta and bias of the model
                target_theta, target_bias = model_p.coef_.reshape(-1), model_p.intercept_

                margins = Y_train*(X_train.dot(target_theta) + target_bias)
                train_loss, _ = calculate_loss(margins)
                train_loss = train_loss + (args.weight_decay/2) * np.linalg.norm(target_theta)**2

                thetas.append(target_theta)
                biases.append(target_bias[0])
                # if trn_sub_acc == 0:
                #     if trn_nsub_acc > best_collat_acc:
                #         best_collat_acc = trn_nsub_acc
                #         best_theta = target_theta
                #         best_bias = target_bias[0]
                #         print("updated best collat train acc is:",trn_nsub_acc)
                
                # choose best valid classifier with lowest loss on clean data
                acc_threshold = 1 - valid_theta_err 

                if tst_sub_acc <= acc_threshold:
                    if choose_best:
                        stop_cond = train_loss < min_train_loss
                    else:
                        stop_cond = train_loss > min_train_loss

                    if stop_cond:
                        min_train_loss = train_loss
                        best_theta = target_theta
                        best_bias = target_bias[0]
                        best_num_poisons = pois_ct
                        if choose_best:
                            print("updated lowest train loss is:",train_loss)
                        else:    
                            print("updated highest train loss is:",train_loss)

            thetas = np.array(thetas)
            biases = np.array(biases)
            data_all = {}
            data_all['thetas'] = thetas
            data_all['biases'] = biases
            data_best = {}
            data_best['thetas'] = best_theta
            data_best['biases'] = best_bias
            print("Acc of best theta and bias:")
            margins = tst_sub_y*(tst_sub_x.dot(best_theta) + best_bias)
            _, test_err = calculate_loss(margins)
            print("Target Test Acc of best theta:",1-test_err)
            margins = tst_nsub_y*(tst_nsub_x.dot(best_theta) + best_bias)
            _, test_err = calculate_loss(margins)
            print("Collat Test Acc of best theta:",1-test_err)   
            print("Training Loss of Best Theta:",min_train_loss*X_train.shape[0]) 
            print("Num of Poisons:",best_num_poisons)    
            # save all the target thetas
            if select_best:
                if not os.path.isdir('files/target_classifiers/{}/{}'.format(dataset_name,args.model_type)):
                    os.makedirs('files/target_classifiers/{}/{}'.format(dataset_name,args.model_type))
                file_all = open('files/target_classifiers/{}/{}/improved_best_theta_subpop_{}_err-{}'.format(dataset_name,args.model_type,int(cl_ind),valid_theta_err), 'wb')
                pickle.dump(data_best, file_all,protocol=2)
                file_all.close()
            else:
                if not os.path.isdir('files/target_classifiers/{}/{}'.format(dataset_name,args.model_type)):
                    os.makedirs('files/target_classifiers/{}/{}'.format(dataset_name,args.model_type))
                file_all = open('files/target_classifiers/{}/{}/improved_thetas_subpop_{}_err-{}'.format(dataset_name,args.model_type,int(cl_ind),valid_theta_err), 'wb')
                pickle.dump(data_all, file_all,protocol=2)
                file_all.close()
else:
    # do the clustering and attack each subpopulation
    # generation process for subpop: directly flip the labels of subpop
    # choose 5 with highest original acc
    from sklearn import cluster
    if dataset_name == "dogfish":
        num_clusters = 3
    elif dataset_name == "mnist_17":
        num_clusters = 20
    elif args.dataset == 'adult':
        num_clusters = 20
    elif args.dataset == '2d_toy':
        num_clusters = 4
    else:
        print("please specify the num of clusters for remaining datasets!")
        sys.exit(0)
    cls_fname = 'files/data/{}_trn_cluster_labels.txt'.format(dataset_name)
    if os.path.isfile(cls_fname):
        trn_km = np.loadtxt(cls_fname)
        cls_fname = 'files/data/{}_tst_cluster_labels.txt'.format(dataset_name)
        tst_km = np.loadtxt(cls_fname)
    else:
        km = cluster.KMeans(n_clusters=num_clusters,random_state = 0)
        km.fit(X_train)
        trn_km = km.labels_
        tst_km = km.predict(X_test)
        print(tst_km)
        
        # save the clustering info to ensure everything is reproducible
        cls_fname = 'files/data/{}_trn_cluster_labels.txt'.format(dataset_name)
        np.savetxt(cls_fname,trn_km)
        cls_fname = 'files/data/{}_tst_cluster_labels.txt'.format(dataset_name)
        np.savetxt(cls_fname,tst_km)
    # find the clusters and corresponding subpop size
    cl_inds, cl_cts = np.unique(trn_km, return_counts=True)
    trn_sub_accs = []
    for i in range(len(cl_cts)):
        cl_ind, cl_ct = cl_inds[i], cl_cts[i]
        print("cluster ID and Size:",cl_ind,cl_ct)         
        # indices of points belong to cluster
        if dataset_name == "adult":
            tst_sbcl = np.where(np.logical_and(tst_km==cl_ind,Y_test == -1))
            trn_sbcl = np.where(np.logical_and(trn_km==cl_ind,Y_train == -1))
            tst_non_sbcl = np.where(np.logical_or(tst_km!=cl_ind,Y_test != -1))
            trn_non_sbcl = np.where(np.logical_or(trn_km!=cl_ind,Y_train != -1))
        else:
            # need to first figure out the majority class and then only consider subpopulation with 
            # consistent major label on train and test data 
            tst_sbcl = np.where(tst_km==cl_ind)
            trn_sbcl = np.where(trn_km==cl_ind)
            Y_train_sel, Y_test_sel =  Y_train[trn_sbcl], Y_test[tst_sbcl]
            
            mode_tst = scipy.stats.mode(Y_test_sel)
            mode_trn = scipy.stats.mode(Y_train_sel) 
            print("selected major labels in test and train data:",mode_trn,mode_tst,len(Y_train_sel),len(Y_test_sel))
            print(type(mode_trn))
            major_lab_trn = mode_trn.mode[0]
            major_lab_tst = mode_tst.mode[0]
            # print(major_lab_trn,major_lab_tst)

            assert major_lab_trn ==  major_lab_tst, "inconsistent in labels between test and train subpop"
            print("selected major label is:",major_lab_trn)
            tst_sbcl = np.where(np.logical_and(tst_km==cl_ind,Y_test == major_lab_tst))
            trn_sbcl = np.where(np.logical_and(trn_km==cl_ind,Y_train == major_lab_trn))
            tst_non_sbcl = np.where(np.logical_or(tst_km!=cl_ind,Y_test != major_lab_tst))
            trn_non_sbcl = np.where(np.logical_or(trn_km!=cl_ind,Y_train != major_lab_trn))            

        # get the corresponding points in the dataset
        tst_sub_x, tst_sub_y = X_test[tst_sbcl], Y_test[tst_sbcl]
        tst_nsub_x, tst_nsub_y = X_test[tst_non_sbcl], Y_test[tst_non_sbcl]
        trn_sub_x, trn_sub_y  = X_train[trn_sbcl], Y_train[trn_sbcl]
        trn_nsub_x, trn_nsub_y = X_train[trn_non_sbcl], Y_train[trn_non_sbcl]  
        tst_sub_acc = model.score(tst_sub_x, tst_sub_y)
        trn_sub_acc = model.score(trn_sub_x, trn_sub_y)
        # check the target and collateral damage info
        print("----------Subpop Indx: {} ------".format(cl_ind))
        print('Clean Train Target Acc : %.3f' % trn_sub_acc)
        print('Clean Train Collat Acc : %.3f' % model.score(trn_nsub_x,trn_nsub_y))
        print('Clean Test Target Acc : %.3f' % tst_sub_acc)
        print('Clean Test Collat Acc : %.3f' % model.score(tst_nsub_x, tst_nsub_y))
        print("shape of subpopulations",trn_sub_x.shape,trn_nsub_x.shape,tst_sub_x.shape,tst_nsub_x.shape)
        trn_sub_accs.append(trn_sub_acc)

    print(cl_inds, cl_cts)
    # print(tst_sub_accs)
    # sort the subpop based on tst acc and choose 5 highest ones
    if args.dataset in ['adult','dogfish']:
        highest_5_inds = np.argsort(trn_sub_accs)[-3:]
    elif args.dataset == '2d_toy':
        highest_5_inds = np.argsort(trn_sub_accs)[-4:]
    cl_inds = cl_inds[highest_5_inds]
    cl_cts = cl_cts[highest_5_inds]
    print(cl_inds, cl_cts)

    # save the selected subpop info
<<<<<<< HEAD
    cls_fname = 'files/data/{}_{}_selected_subpops.txt'.format(
        dataset_name, args.model_type)
=======
    cls_fname = 'files/data/{}_{}_selected_subpops.txt'.format(dataset_name,args.model_type)
>>>>>>> ef5267d5
    np.savetxt(cls_fname,np.array([cl_inds,cl_cts]))

    if dataset_name == 'dogfish':
        valid_theta_errs = [0.9]
    else:
        valid_theta_errs = [1.0]
    # repitition of the points
    if dataset_name != "dogfish":
        quantile_tape = [0.30, 0.35, 0.40, 0.45, 0.50, 0.55,0.8,1.0]
        rep_tape = [1, 2, 3, 5, 8, 10, 12, 15, 20, 25, 30,40,50,80,100]
    else:
        quantile_tape = [0.40, 0.45, 0.50, 0.55,0.8,1.0]
        rep_tape = [1, 2, 3, 5, 8, 10, 12, 15, 20, 25, 30,40,50,80,100]

    for valid_theta_err in valid_theta_errs:
        print("#---------Selected Subpops------#")
        for i in range(len(cl_cts)):
            cl_ind, cl_ct = cl_inds[i], cl_cts[i]
            print("cluster ID and Size:",cl_ind,cl_ct)
            thetas = []
            biases = []
            train_losses = []
            test_errs = []
            collat_errs = []         
            # best_collat_acc = 0
            min_train_loss = 1e10
            # indices of points belong to cluster
            if dataset_name == "adult":
                tst_sbcl = np.where(np.logical_and(tst_km==cl_ind,Y_test == -1))
                trn_sbcl = np.where(np.logical_and(trn_km==cl_ind,Y_train == -1))
                tst_non_sbcl = np.where(np.logical_or(tst_km!=cl_ind,Y_test != -1))
                trn_non_sbcl = np.where(np.logical_or(trn_km!=cl_ind,Y_train != -1))
            else:
                # need to first figure out the majority class and then only consider subpopulation with 
                # consistent major label on train and test data 
                tst_sbcl = np.where(tst_km==cl_ind)
                trn_sbcl = np.where(trn_km==cl_ind)
                Y_train_sel, Y_test_sel =  Y_train[trn_sbcl], Y_test[tst_sbcl]
                
                mode_tst = scipy.stats.mode(Y_test_sel)
                mode_trn = scipy.stats.mode(Y_train_sel) 
                print("selected major labels in test and train data:",mode_trn,mode_tst,len(Y_train_sel),len(Y_test_sel))
                major_lab_trn = mode_trn.mode[0]
                major_lab_tst = mode_tst.mode[0]
                # print(major_lab_trn,major_lab_tst)

                assert major_lab_trn ==  major_lab_tst, "inconsistent in labels between test and train subpop"
                print("selected major label is:",major_lab_trn)
                tst_sbcl = np.where(np.logical_and(tst_km==cl_ind,Y_test == major_lab_tst))
                trn_sbcl = np.where(np.logical_and(trn_km==cl_ind,Y_train == major_lab_trn))
                tst_non_sbcl = np.where(np.logical_or(tst_km!=cl_ind,Y_test != major_lab_tst))
                trn_non_sbcl = np.where(np.logical_or(trn_km!=cl_ind,Y_train != major_lab_trn))   
            
            # get the corresponding points in the dataset
            tst_sub_x, tst_sub_y = X_test[tst_sbcl], Y_test[tst_sbcl]
            tst_nsub_x, tst_nsub_y = X_test[tst_non_sbcl], Y_test[tst_non_sbcl]
            trn_sub_x, trn_sub_y  = X_train[trn_sbcl], Y_train[trn_sbcl]
            trn_nsub_x, trn_nsub_y = X_train[trn_non_sbcl], Y_train[trn_non_sbcl]  
            tst_sub_acc = model.score(tst_sub_x, tst_sub_y)
            # make sure subpop is from class -1
            if dataset_name == 'adult':
                assert (tst_sub_y == -1).all()
                assert (trn_sub_y == -1).all()
            else:
                assert (tst_sub_y == major_lab_tst).all()
                assert (trn_sub_y == major_lab_tst).all()

            # check the target and collateral damage info
            print("----------Subpop Indx: {}------".format(cl_ind))
            print('Clean Train Target Acc : %.3f' % model.score(trn_sub_x, trn_sub_y))
            print('Clean Train Collat Acc : %.3f' % model.score(trn_nsub_x,trn_nsub_y))
            print('Clean Test Target Acc : %.3f' % tst_sub_acc)
            print('Clean Test Collat Acc : %.3f' % model.score(tst_nsub_x, tst_nsub_y))
            print("shape of subpopulations",trn_sub_x.shape,trn_nsub_x.shape,tst_sub_x.shape,tst_nsub_x.shape)

            # find the loss percentile
            clean_margins = tst_sub_y*(tst_sub_x.dot(orig_theta) + orig_bias)
            ym = (-1)*tst_sub_y
            for loss_quantile in quantile_tape:
                for tar_rep in rep_tape:
                    print(" ----- Loss Quantile {} and Repetition Number {} ------".format(loss_quantile, tar_rep))
                    X_tar = []
                    Y_tar = []
                    margin_thresh = np.quantile(clean_margins, loss_quantile)
                    for i in range(len(y_list)):
                        active_cur = np.logical_and(tst_sub_y == y_list[i],clean_margins < margin_thresh)
                        print("valid active instance num: {}, total instance num: {}".format(np.sum(active_cur),active_cur.shape[0]))
                        X_tar_cur = tst_sub_x[active_cur,:]
                        y_tar_cur = ym[active_cur]
                        # y_orig_cur = Y_test[active_cur]
                        X_tar.append(X_tar_cur)
                        Y_tar.append(y_tar_cur)
                        # Y_orig = Y_orig.append(y_orig_cur)
                    X_tar = np.concatenate(X_tar, axis=0)
                    Y_tar = np.concatenate(Y_tar, axis=0)
                    print("[before] shape of X_tar, Y_tar:",X_tar.shape,Y_tar.shape)
                    # repeat points
                    X_tar = np.repeat(X_tar, tar_rep, axis=0)
                    Y_tar = np.repeat(Y_tar, tar_rep, axis=0) 
                    print("[after] shape of X_tar, Y_tar:",X_tar.shape,Y_tar.shape)
                    X_train_p = np.concatenate((X_train,X_tar),axis = 0)
                    Y_train_p = np.concatenate((Y_train,Y_tar),axis = 0)
                    # build another model for poisoned points
                    C = 1.0 / (X_train_p.shape[0] * args.weight_decay)
                    model_p = ScikitModel(
                            C=C,
                            tol=1e-10,
                            fit_intercept=fit_intercept,
                            random_state=24,
                            verbose=False,
                            max_iter = 1000)
                    model_p.fit(X_train_p,Y_train_p)
                    # plot the acc info
                    test_acc = model_p.score(X_test,Y_test)
                    train_acc = model_p.score(X_train,Y_train)
                    trn_sub_acc = model_p.score(trn_sub_x, trn_sub_y)
                    trn_nsub_acc = model_p.score(trn_nsub_x,trn_nsub_y)
                    tst_sub_acc = model_p.score(tst_sub_x, tst_sub_y)
                    tst_nsub_acc = model_p.score(tst_nsub_x, tst_nsub_y)
                    print("Total Test Acc:",train_acc)
                    print("Total Test Acc:",test_acc)
                    print()
                    print('Train Target Acc : %.3f' % trn_sub_acc)
                    print('Train Collat Acc : %.3f' % trn_nsub_acc)
                    print('Test Target Acc : %.3f' % tst_sub_acc)
                    print('Test Collat Acc : %.3f' % tst_nsub_acc)

                    # theta and bias of the model
                    target_theta, target_bias = model_p.coef_.reshape(-1), model_p.intercept_

                    margins = Y_train*(X_train.dot(target_theta) + target_bias)
                    train_loss, _ = calculate_loss(margins)
                    train_loss = train_loss + (args.weight_decay/2) * np.linalg.norm(target_theta)**2
                    train_losses.append(train_loss)

                    margins = tst_sub_y*(tst_sub_x.dot(target_theta) + target_bias)
                    _, test_error = calculate_loss(margins)
                    test_errs.append(test_error)

                    thetas.append(target_theta)
                    biases.append(target_bias[0])
                    
                    margins = tst_nsub_y*(tst_nsub_x.dot(target_theta) + target_bias)
                    _, test_err = calculate_loss(margins)
                    collat_errs.append(test_err)

                    # just to see how much improvemet we can have using this adaptive form
                    # clean_margins = trn_sub_y*(trn_sub_x.dot(target_theta) + target_bias)
                    
                    # if trn_sub_acc == 0:
                    #     if trn_nsub_acc > best_collat_acc:
                    #         best_collat_acc = trn_nsub_acc
                    #         best_theta = target_theta
                    #         best_bias = target_bias[0]
                    #         print("updated best collat train acc is:",trn_nsub_acc)
                    
                    # choose best valid classifier with lowest loss on clean data 
                    assert len(Y_tar) == len(X_train_p) - len(X_train)

                    acc_threshold = 1 - valid_theta_err

                    if tst_sub_acc <= acc_threshold:
                        if train_loss < min_train_loss:
                            min_train_loss = train_loss
                            best_theta = np.copy(target_theta)
                            best_bias = np.copy(target_bias[0])
                            best_num_poisons = np.copy(len(Y_tar))
                            print("updated lowest train loss is:",train_loss)

            thetas = np.array(thetas)
            biases = np.array(biases)
            test_errs = np.array(test_errs)
            train_losses = np.array(train_losses)
            collat_errs = np.array(collat_errs)

            print("Acc of best theta and bias:")
            margins = tst_sub_y*(tst_sub_x.dot(best_theta) + best_bias)
            _, test_err = calculate_loss(margins)
            print("Target Train Acc of best theta:",1-test_err)
            margins = tst_nsub_y*(tst_nsub_x.dot(best_theta) + best_bias)
            _, test_err = calculate_loss(margins)
            print("Collat Train Acc of best theta:",1-test_err) 
            print("Training Loss of Best Theta:",min_train_loss*X_train.shape[0])
            print("Num of Poisons:",best_num_poisons)

            # discard non-optimal thetas
            if prune_theta:
                # use the one with lowest acc and lowest loss on train data
                # best theta is selected as one satisfy the attack goal and lowest loss on clean train data
                negtest_errs = [-x for x in test_errs]
                iisort = np.argsort(np.array(negtest_errs))
                # pruned all the thetas
                iisort_pruned = []
                ids_remain = []
                min_train_loss = 1e9
                for ii in iisort:
                    if train_losses[ii] < min_train_loss:
                        iisort_pruned.append(ii)
                        min_train_loss = train_losses[ii]
                pruned_thetas = thetas[iisort_pruned]
                pruned_biases = biases[iisort_pruned]
                pruned_train_losses = train_losses[iisort_pruned]
                pruned_test_errs = test_errs[iisort_pruned]
                prunned_collat_errs = collat_errs[iisort_pruned]

            data_all = {}
            data_all['thetas'] = thetas
            data_all['biases'] = biases
            data_best = {}
            data_best['thetas'] = best_theta
            data_best['biases'] = best_bias

            # save all the target thetas
            if select_best:
                if not os.path.isdir('files/target_classifiers/{}/{}'.format(dataset_name,args.model_type)):
                    os.makedirs('files/target_classifiers/{}/{}'.format(dataset_name,args.model_type))
                file_all = open('files/target_classifiers/{}/{}/orig_best_theta_subpop_{}_err-{}'.format(dataset_name,args.model_type,int(cl_ind),valid_theta_err), 'wb')
                pickle.dump(data_best, file_all,protocol=2)
                file_all.close()
            else:
                if not os.path.isdir('files/target_classifiers/{}/{}'.format(dataset_name,args.model_type)):
                    os.makedirs('files/target_classifiers/{}/{}'.format(dataset_name,args.model_type))
                file_all = open('files/target_classifiers/{}/{}/orig_thetas_subpop_{}_err-{}'.format(dataset_name,args.model_type,int(cl_ind),valid_theta_err), 'wb')
                pickle.dump(data_all, file_all,protocol=2)
                file_all.close()<|MERGE_RESOLUTION|>--- conflicted
+++ resolved
@@ -419,11 +419,8 @@
     print(cl_inds, cl_cts)
 
     # save the selected subpop info
-<<<<<<< HEAD
     cls_fname = 'files/data/{}_{}_selected_subpops.txt'.format(dataset_name, args.model_type)
-=======
-    cls_fname = 'files/data/{}_{}_selected_subpops.txt'.format(dataset_name,args.model_type)
->>>>>>> ef5267d5
+
     np.savetxt(cls_fname,np.array([cl_inds,cl_cts]))
 
     if dataset_name == 'dogfish':
@@ -704,12 +701,8 @@
     print(cl_inds, cl_cts)
 
     # save the selected subpop info
-<<<<<<< HEAD
     cls_fname = 'files/data/{}_{}_selected_subpops.txt'.format(
         dataset_name, args.model_type)
-=======
-    cls_fname = 'files/data/{}_{}_selected_subpops.txt'.format(dataset_name,args.model_type)
->>>>>>> ef5267d5
     np.savetxt(cls_fname,np.array([cl_inds,cl_cts]))
 
     if dataset_name == 'dogfish':
